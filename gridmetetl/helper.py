import numpy as np
import datetime as dt
from numpy.ma import masked
import traceback
import netCDF4
from numpy import average
from netCDF4 import default_fillvals


def getaverage(data, wghts):
    try:
        v_ave = average(data, weights=wghts)
    except ZeroDivisionError:
        v_ave = default_fillvals['f8']
    return v_ave


def np_get_wval(ndata, wghts, hru_id=0):
    """
    Returns weighted average of ndata with weights = grp
    1) mdata = the subset of values associated with the gridMET IDs that are mapped to hru_id.
<<<<<<< HEAD
    2) Some of these values may have nans if the gridMET ID is outside of CONUS so only return values
    that are inside of CONUS
    3) this means that HRUs that are entirely outside of CONUS will return nans which will ultimately,
=======
    2) Some of these values may have NaNs if the gridMET ID is outside of CONUS so only return values
    that are inside of CONUS
    3) this means that HRUs that are entirely outside of CONUS will return NaNs which will ultimately,
>>>>>>> b0e7a3dc
    outside of this function get assigned zero's.
    4) the value is assigned the weighted average
    :param ndata: float array of data values
    :param wghts: float array of weights
    :param hru_id HRU ID number
<<<<<<< HEAD
    :return: numpy weighted averaged - masked to deal with nans associated with
=======
    :return: numpy weighted averaged - masked to deal with NaNs associated with
>>>>>>> b0e7a3dc
            ndata that is outside of the CONUS.
    """
    mdata = np.ma.masked_array(ndata, np.isnan(ndata))
    tmp = np.ma.average(mdata, weights=wghts)

    if tmp is masked:
        # print(f'returning masked value: {hru_id}', ndata)
        return netCDF4.default_fillvals['f8']

    else:
        return tmp


def get_gm_url(type, dataset, numdays=None, startdate=None, enddate=None, ctype='GridMetSS'):
    """
    This helper function returns a url and payload to be used with requests
    to get climate data.  Returned values can be used in a request for example:
    myfile = requests.get(url, params=payload)

    :param numdays: proceeding number of days to retrieve
    :param dataset: datset to retrieve can be:
        'tmax', 'tmin', 'ppt'
    :param ctype: Type of url to retrieve:
        'gridMET':
    :return: URL for retrieving gridMET subset data and payload of options
    """
    sformat = "%Y-%m-%d"
    if type == 'days':
        dt1 = dt.timedelta(days=1)  # because gridMET data release today is yesterday's data
        dt2 = dt.timedelta(days=numdays)

        end = dt.datetime.now() - dt1
        start = dt.datetime.now() - dt2
        str_start = start.strftime(sformat) + "T00:00:00Z"
        str_end = end.strftime(sformat) + "T00:00:00Z"
        str_start_cf = start.strftime(sformat) + " 00:00:00"
    elif type == 'date':
        str_start = startdate.strftime(sformat) + "T00:00:00Z"
        str_end = enddate.strftime(sformat) + "T00:00:00Z"
        str_start_cf = startdate.strftime(sformat) + " 00:00:00"

    dsvar = None
    url = None
    if ctype == 'GridMetSS':  # extract data using NetcdfSubset service
        if dataset == 'tmax':
            dsvar = 'daily_maximum_temperature'
            url = 'http://thredds.northwestknowledge.net:8080/thredds/ncss/agg_met_tmmx_1979_CurrentYear_CONUS.nc'
        elif dataset == 'tmin':
            dsvar = 'daily_minimum_temperature'
            url = 'http://thredds.northwestknowledge.net:8080/thredds/ncss/agg_met_tmmn_1979_CurrentYear_CONUS.nc'
        elif dataset == 'ppt':
            dsvar = 'precipitation_amount'
            url = 'http://thredds.northwestknowledge.net:8080/thredds/ncss/agg_met_pr_1979_CurrentYear_CONUS.nc'
        elif dataset == 'rhmax':
            dsvar = 'daily_maximum_relative_humidity'
            url = 'http://thredds.northwestknowledge.net:8080/thredds/ncss/grid/agg_met_rmax_1979_CurrentYear_CONUS.nc'
        elif dataset == 'rhmin':
            dsvar = 'daily_minimum_relative_humidity'
            url = 'http://thredds.northwestknowledge.net:8080/thredds/ncss/grid/agg_met_rmin_1979_CurrentYear_CONUS.nc'
        elif dataset == 'ws':
            dsvar = 'daily_mean_wind_speed'
            url = 'http://thredds.northwestknowledge.net:8080/thredds/ncss/grid/agg_met_vs_1979_CurrentYear_CONUS.nc'
        elif dataset == 'srad':
            dsvar = 'daily_mean_shortwave_radiation_at_surface'
            url = 'http://thredds.northwestknowledge.net:8080/thredds/ncss/grid/agg_met_srad_1979_CurrentYear_CONUS.nc'

        payload = {
            'var': dsvar,
            'north': '49.4000',
            'west': '-124.7666',
            'east': '-67.0583',
            'south': '25.0666',
            'disableLLSubset': 'on',
            'disableProjSubset': 'on',
            'horizStride': '1',
            'time_start': str_start,
            'time_end': str_end,
            'timeStride': '1',
            'accept': 'netcdf'}
        return str_start_cf, url, payload


def getxml():
    url = "http://thredds.northwestknowledge.net:8080/thredds/ncss/grid/agg_met_tmmx_1979_CurrentYear_CONUS.nc/dataset.xml"
    import urllib3
    import xmltodict

    http = urllib3.PoolManager()

    response = http.request('GET', url)
    try:
        data = xmltodict.parse(response.data)
    except:
        print("Failed to parse xml from response (%s)" % traceback.format_exc())
    return data<|MERGE_RESOLUTION|>--- conflicted
+++ resolved
@@ -19,25 +19,15 @@
     """
     Returns weighted average of ndata with weights = grp
     1) mdata = the subset of values associated with the gridMET IDs that are mapped to hru_id.
-<<<<<<< HEAD
-    2) Some of these values may have nans if the gridMET ID is outside of CONUS so only return values
-    that are inside of CONUS
-    3) this means that HRUs that are entirely outside of CONUS will return nans which will ultimately,
-=======
     2) Some of these values may have NaNs if the gridMET ID is outside of CONUS so only return values
     that are inside of CONUS
     3) this means that HRUs that are entirely outside of CONUS will return NaNs which will ultimately,
->>>>>>> b0e7a3dc
     outside of this function get assigned zero's.
     4) the value is assigned the weighted average
     :param ndata: float array of data values
     :param wghts: float array of weights
     :param hru_id HRU ID number
-<<<<<<< HEAD
-    :return: numpy weighted averaged - masked to deal with nans associated with
-=======
     :return: numpy weighted averaged - masked to deal with NaNs associated with
->>>>>>> b0e7a3dc
             ndata that is outside of the CONUS.
     """
     mdata = np.ma.masked_array(ndata, np.isnan(ndata))
